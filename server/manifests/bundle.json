
		{
<<<<<<< HEAD
			"bundle.js": "client/dist/bundle.20de1265f8e9ef26fbc12a77c89e01fa27bf14ef.js"
=======
			"bundle.js": "client/dist/bundle.4f94c5b2e0057d3579ce48414878d32914eb084b.js"
>>>>>>> e9dd8880
		}
	<|MERGE_RESOLUTION|>--- conflicted
+++ resolved
@@ -1,9 +1,5 @@
 
 		{
-<<<<<<< HEAD
-			"bundle.js": "client/dist/bundle.20de1265f8e9ef26fbc12a77c89e01fa27bf14ef.js"
-=======
 			"bundle.js": "client/dist/bundle.4f94c5b2e0057d3579ce48414878d32914eb084b.js"
->>>>>>> e9dd8880
 		}
 	