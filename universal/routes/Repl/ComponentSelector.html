<div class="panel-header">
	<ul ref:files class="file-tabs">
		{{#each components as component}}
		<li id='{{component.name}}' class='{{ selectedComponent == component ? "active" : "" }}' data-name='{{component.name}}'>
			<button class='file-tabs-item {{ component.edit ? "edit-mode" : ""}}' on:click='selectComponent(component, selectedComponent)'>
				{{#if component.name == 'App'}}
					App.html
				{{else}}
					{{#if !component.edit}}
						<div class='editable' title='edit component name' on:click='editTab(component, selectedComponent)'>
							{{component.name}}.html
						</div>
					{{else}}
						<div class='input-wrapper'>
							<input ref:name bind:value='component.name' on:focus='this.select()' on:blur='closeEdit(selectedComponent)' on:enter='this.blur()' />
						</div>
					{{/if}}
					<span class='remove' on:click='remove(component)'>&times;</span>
				{{/if}}
			</button>
		</li>
		{{/each}}
	</ul>
</div>

<div class="btn-action-container">
	<button class='add-new' on:click='fire("create")' title="add new component">
		<span>+</span>
	</button>
</div>

<style>
	.module-name {
		position: relative;
		display: block;
	}

<<<<<<< HEAD
	.panel-header {
		padding: 0 40px 0.5em 0;
	}

	button {
=======
	.module-name button {
>>>>>>> b271bd06
		display: block;
		float: right;
		padding: calc(0.5em - 1px);
	}

	.dropdown {
		position: relative;
		display: block;
		float: left;
		padding: 0 2em 0 0;
	}

	.dropdown::after {
		content: '▼';
		position: absolute;
		right: 1rem;
		top: 0.55rem;
		font-size: 0.8em;
		color: #999;
		pointer-events: none;
	}

	select {
		position: absolute;
		width: 100%;
		height: 100%;
		left: 0;
		top: 0;
		opacity: 0;
		font-size: inherit;
	}

	.input-wrapper {
		position: relative;
		display: block;
		float: left;
		line-height: 1;
		margin: 0 0.3em 0 0;
	}

	.input-wrapper input {
		background-color: #e7e7e7;
		font-size: 16px;
		font-family: Rajdhani, -apple-system, BlinkMacSystemFont, "Segoe UI", Helvetica, Arial, sans-serif, "Apple Color Emoji", "Segoe UI Emoji", "Segoe UI Symbol";
		border: none;
		color: #aa1e1e;
		padding: 0 4px;
	}

	.widther {
		display: block;
		font-family: inherit;
		font-size: inherit;
		border: 1px solid #eee;
		padding: calc(0.5em - 1px) 0.25em;
		line-height: 1;
	}

	.file-extension {
		display: inline-block;
		padding: calc(0.5em - 1px) 0;
		color: #999;
		left: -0.2em;
		pointer-events: none;
	}

	.file-tabs {
		border: none;
		padding-left: 0;
		margin: 0;
		list-style-type: none;
		white-space: nowrap;
		overflow-x: auto;
		overflow-y: hidden;
	}

	.file-tabs > li {
		display: inline-block;
		float: none;
		margin-bottom: 0;
		vertical-align: top;
	}

	.file-tabs li.active {
		background-color: #fff;
		font-weight: 500;
	}

	.file-tabs li.active button {
		border-bottom: 2px solid #666;
	}

	.file-tabs-item {
		float: none;
		border: none;
		border-radius: 0;
		color: #333;
		position: relative;
		display: block;
		padding: 0.7em;
		margin: 0;
		height: 2.4em;
		box-sizing: border-box;
		line-height: 1.4;
		font-weight: 300;
	}

	.file-tabs-item:hover {
		border: none;
	}

	.edit-mode {
		padding-bottom: 8px;
		padding-top: 8px;
	}

	.file-tabs-input {
		padding: 10px 15px;
	}

	.editable {
		display: inline-block;
		margin-right: 4px;
		padding: 0 4px;
		position: relative;
	}

	.remove {
		display: none;
		font-size: 16px;
	}

	li.active .editable:hover {
		box-shadow: 0 0 0 1px #ccc;
		border-radius: 2px;
		cursor: pointer;
		visibility: visible;
	}

	li.active .remove {
		display: inline-block;
	}

	.btn-action-container {
		position: absolute;
		right: 0;
		top: 0;
	}

	.add-new {
		border: none;
		width: 2.4em;
		height: 2.4em;
		color: #999;
		background: none;
	}

	.add-new span {
		position: absolute;
		font-size: 2em;
		font-weight: 300;
		top: 0;
		line-height: 1.3;
		left: 0;
		width: 100%;
	}

	.add-new:hover {
		border: none;
		color: #333;
	}
</style>

<script>
	function keyEvent ( code ) {
		return function ( node, callback ) {
			node.addEventListener( 'keydown', handleKeydown );

			function handleKeydown ( event ) {
				if ( event.keyCode === code ) {
					callback.call( this, event );
				}
			}

			return {
				teardown () {
					node.removeEventListener( 'keydown', handleKeydown );
				}
			};
		}
	}

	export default {
		methods: {
			selectComponent (component, selectedComponent) {
				if (selectedComponent != component) {
					selectedComponent.edit = false;
				}
				this.set({ selectedComponent: component })
			},
			editTab (component, selectedComponent) {
				if (selectedComponent == component) {
					selectedComponent.edit = true;
					this.set({ selectedComponent });
					this.refs.name.focus();
				}
			},
			closeEdit (selectedComponent) {
				selectedComponent.edit = false;
				this.set({ selectedComponent });
			},
			remove (component) {
				let result = confirm(`Are you sure you want to delete ${component.name}.html?`);
				if ( result ) {
					this.fire( 'remove' );
					let components = this.get('components');
					this.set({ selectedComponent: components[components.length-1] });
				}
			}
		},

		events: {
			enter: keyEvent( 13 )
		}
	};
</script><|MERGE_RESOLUTION|>--- conflicted
+++ resolved
@@ -1,18 +1,20 @@
 <div class="panel-header">
-	<ul ref:files class="file-tabs">
+	<ul ref:files class="file-tabs" on:dblclick='fire("create")'>
 		{{#each components as component}}
-		<li id='{{component.name}}' class='{{ selectedComponent == component ? "active" : "" }}' data-name='{{component.name}}'>
+		<li id='{{component.name}}' class='{{ selectedComponent == component ? "active" : "" }}' data-name='{{component.name}}' on:dblclick='event.stopPropagation()'>
 			<button class='file-tabs-item {{ component.edit ? "edit-mode" : ""}}' on:click='selectComponent(component, selectedComponent)'>
 				{{#if component.name == 'App'}}
-					App.html
+					<div class='uneditable'>
+						App.html
+					</div>
 				{{else}}
-					{{#if !component.edit}}
+					{{#if component.edit}}
+						<div class='input-wrapper'>
+							<input ref:name bind:value='component.name' on:focus='selectInput(this)' on:blur='closeEdit(selectedComponent)' on:enter='this.blur()' />
+						</div>
+					{{else}}
 						<div class='editable' title='edit component name' on:click='editTab(component, selectedComponent)'>
 							{{component.name}}.html
-						</div>
-					{{else}}
-						<div class='input-wrapper'>
-							<input ref:name bind:value='component.name' on:focus='this.select()' on:blur='closeEdit(selectedComponent)' on:enter='this.blur()' />
 						</div>
 					{{/if}}
 					<span class='remove' on:click='remove(component)'>&times;</span>
@@ -35,15 +37,11 @@
 		display: block;
 	}
 
-<<<<<<< HEAD
 	.panel-header {
 		padding: 0 40px 0.5em 0;
 	}
 
 	button {
-=======
-	.module-name button {
->>>>>>> b271bd06
 		display: block;
 		float: right;
 		padding: calc(0.5em - 1px);
@@ -81,16 +79,18 @@
 		display: block;
 		float: left;
 		line-height: 1;
-		margin: 0 0.3em 0 0;
+		/* margin: 0 0.3em 0 0; */
 	}
 
 	.input-wrapper input {
-		background-color: #e7e7e7;
+		width: 100%;
+		/* background-color: #e7e7e7; */
 		font-size: 16px;
 		font-family: Rajdhani, -apple-system, BlinkMacSystemFont, "Segoe UI", Helvetica, Arial, sans-serif, "Apple Color Emoji", "Segoe UI Emoji", "Segoe UI Symbol";
 		border: none;
 		color: #aa1e1e;
-		padding: 0 4px;
+		padding: 4px 10px;
+		outline: none;
 	}
 
 	.widther {
@@ -124,26 +124,28 @@
 		display: inline-block;
 		float: none;
 		margin-bottom: 0;
+		margin: 0 0.5em 0 0;
 		vertical-align: top;
 	}
 
 	.file-tabs li.active {
 		background-color: #fff;
-		font-weight: 500;
 	}
 
 	.file-tabs li.active button {
-		border-bottom: 2px solid #666;
-	}
-
-	.file-tabs-item {
+		border-bottom: 1px solid #666;
+		/* font-weight: 500; */
+	}
+
+	button.file-tabs-item {
 		float: none;
-		border: none;
+		border-bottom: 1px solid #eee;
 		border-radius: 0;
 		color: #333;
 		position: relative;
 		display: block;
-		padding: 0.7em;
+		/* padding: 0 0.7em; */
+		padding: 0.4em 0 0 0;
 		margin: 0;
 		height: 2.4em;
 		box-sizing: border-box;
@@ -151,9 +153,9 @@
 		font-weight: 300;
 	}
 
-	.file-tabs-item:hover {
-		border: none;
-	}
+	/* .file-tabs-item:hover {
+		border: none;
+	} */
 
 	.edit-mode {
 		padding-bottom: 8px;
@@ -164,23 +166,25 @@
 		padding: 10px 15px;
 	}
 
-	.editable {
+	.editable, .uneditable {
 		display: inline-block;
 		margin-right: 4px;
-		padding: 0 4px;
+		padding: 0 10px;
 		position: relative;
 	}
 
 	.remove {
+		position: absolute;
 		display: none;
-		font-size: 16px;
-	}
-
-	li.active .editable:hover {
-		box-shadow: 0 0 0 1px #ccc;
-		border-radius: 2px;
-		cursor: pointer;
-		visibility: visible;
+		right: 0;
+		width: 20px;
+		text-align: right;
+		padding: 0.7em 0 0.5em 0.5em;
+		top: 0;
+	}
+
+	li.active .editable {
+		cursor: text;
 	}
 
 	li.active .remove {
@@ -193,7 +197,7 @@
 		top: 0;
 	}
 
-	.add-new {
+	button.add-new {
 		border: none;
 		width: 2.4em;
 		height: 2.4em;
@@ -262,6 +266,11 @@
 					let components = this.get('components');
 					this.set({ selectedComponent: components[components.length-1] });
 				}
+			},
+			selectInput(input) {
+				setTimeout(() => {
+					input.select();
+				});
 			}
 		},
 
